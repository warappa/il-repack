--- conflicted
+++ resolved
@@ -36,59 +36,10 @@
 
 namespace ILRepacking
 {
-<<<<<<< HEAD
-    public class RepackAssemblyResolver : DefaultAssemblyResolver
-    {
-        public void RegisterAssemblies(List<AssemblyDefinition> mergedAssemblies)
-        {
-            foreach (var assemblyDefinition in mergedAssemblies)
-            {
-                RegisterAssembly(assemblyDefinition);
-            }
-        }
-    }
-
     public class ILRepack
     {
         internal RepackOptions Options;
         internal ILogger Logger;
-=======
-    public class ILRepack
-    {
-        // keep ILMerge syntax (both command-line & api) for compatibility (commented out: not implemented yet)
-
-        public bool AllowDuplicateResources { get; set; }
-        public bool AllowMultipleAssemblyLevelAttributes { get; set; }
-        public bool AllowWildCards { get; set; }
-        public bool AllowZeroPeKind { get; set; }
-        public string AttributeFile { get; set; }
-        public bool Closed { get; set; } // UNIMPL
-        public bool CopyAttributes { get; set; }
-        public bool DebugInfo { get; set; }
-        public bool DelaySign { get; set; }
-        public string ExcludeFile { get; set; }
-        public int FileAlignment { get; set; } // UNIMPL, not supported by cecil
-        public string[] InputAssemblies { get; set; }
-        public bool Internalize { get; set; }
-        public string KeyFile { get; set; }
-        public bool Parallel { get; set; }
-        public bool PauseBeforeExit { get; set; }
-        public string OutputFile { get; set; }
-        public bool PublicKeyTokens { get; set; } // UNIMPL
-        public bool StrongNameLost { get; private set; }
-        public Kind? TargetKind { get; set; }
-        public string TargetPlatformDirectory { get; set; }
-        public string TargetPlatformVersion { get; set; }
-        public bool UnionMerge { get; set; }
-        public Version Version { get; set; }
-        public bool XmlDocumentation { get; set; }
-
-        // end of ILMerge-similar attributes
-
-        public bool NoRepackRes { get; set; }
-        public bool KeepOtherVersionReferences { get; set; }
-        public bool LineIndexation { get; set; }
->>>>>>> dfe6be10
 
         internal List<string> MergedAssemblyFiles { get; set; }
         internal string PrimaryAssemblyFile { get; set; }
@@ -105,26 +56,12 @@
 
         private ModuleDefinition PrimaryAssemblyMainModule { get { return PrimaryAssemblyDefinition.MainModule; } }
 
-<<<<<<< HEAD
-=======
-        public Logger Logger
-        {
-            get { return _logger; }
-        }
-
-        internal readonly RepackAssemblyResolver globalAssemblyResolver = new RepackAssemblyResolver();
-
-        private readonly Hashtable allowedDuplicateTypes = new Hashtable();
-        private readonly List<string> allowedDuplicateNameSpaces = new List<string>();
-        private List<Regex> excludeInternalizeMatches;
->>>>>>> dfe6be10
         private ReflectionHelper reflectionHelper;
         private static readonly Regex TYPE_RE = new Regex("^(.*?), ([^>,]+), .*$");
 
         private PlatformFixer platformFixer;
         private MappingHandler mappingHandler;
         private readonly Dictionary<AssemblyDefinition, int> aspOffsets = new Dictionary<AssemblyDefinition, int>();
-<<<<<<< HEAD
 
         internal ILRepack(RepackOptions options, ILogger logger)
         {
@@ -137,279 +74,26 @@
             Repack();
         }
 
-        internal void IGNOREDUP(string ignoredType, object ignoredObject)
-        {
-            // TODO: put on a list and log a summary
-            //INFO("Ignoring duplicate " + ignoredType + " " + ignoredObject);
-        }
-
         private void ReadInputAssemblies()
         {
-            MergedAssemblyFiles = Options.InputAssemblies.SelectMany(x => ResolveFile(x)).Distinct().ToList();
-=======
-        private readonly Logger _logger = new Logger(false);
-
-        [STAThread]
-        public static int Main(string[] args)
-        {
-            ILRepack repack = new ILRepack();
-            int rc = -1;
-            try
-            {
-                repack.ReadArguments(args);
-                repack.Repack();
-                rc = 0;
-            }
-            catch (Exception e)
-            {
-                repack.Logger.AlwaysLog(e);
-                rc = 1;
-            }
-            finally
-            {
-                repack.Logger.CloseLogFile();
-                if (repack.PauseBeforeExit)
-                {
-                    Console.WriteLine("Press Any Key To Continue");
-                    Console.ReadKey(true);
-                }
-            }
-            return rc;
-        }
-
-        void Exit(int exitCode)
-        {
-            Logger.CloseLogFile();
-            Environment.Exit(exitCode);
-        }
-
-        private void ReadArguments(string[] args)
-        {
-            CommandLine cmd = new CommandLine(args);
-            if (cmd.Modifier("?") | cmd.Modifier("help") | cmd.Modifier("h") | args.Length == 0)
-            {
-                Usage();
-                Exit(2);
-            }
-            AllowDuplicateResources = cmd.Modifier("allowduplicateresources");
-            foreach (string dupType in cmd.Options("allowdup"))
-                AllowDuplicateType(dupType);
-            AllowMultipleAssemblyLevelAttributes = cmd.Modifier("allowmultiple");
-            AllowWildCards = cmd.Modifier("wildcards");
-            AllowZeroPeKind = cmd.Modifier("zeropekind");
-            Parallel = cmd.Modifier("parallel");
-            PauseBeforeExit = cmd.Modifier("pause");
-            AttributeFile = cmd.Option("attr");
-            Closed = cmd.Modifier("closed");
-            CopyAttributes = cmd.Modifier("copyattrs");
-            DebugInfo = !cmd.Modifier("ndebug");
-            DelaySign = cmd.Modifier("delaysign");
-            cmd.Option("align"); // not supported, just prevent interpreting this as file...
-            Internalize = cmd.HasOption("internalize");
-            if (Internalize)
-            {
-                // this file shall contain one regex per line to compare agains FullName of types NOT to internalize
-                ExcludeFile = cmd.Option("internalize");
-            }
-            KeyFile = cmd.Option("keyfile");
-            Logger.Log = cmd.HasOption("log");
-            if (Logger.Log)
-                Logger.LogFile = cmd.Option("log");
-            OutputFile = cmd.Option("out");
-            PublicKeyTokens = cmd.Modifier("usefullpublickeyforreferences");
-            var targetKind = cmd.Option("target");
-            if (string.IsNullOrEmpty(targetKind))
-                targetKind = cmd.Option("t");
-            if (!string.IsNullOrEmpty(targetKind))
-            {
-                switch (targetKind)
-                {
-                    case ("library"):
-                        TargetKind = Kind.Dll;
-                        break;
-                    case ("exe"):
-                        TargetKind = Kind.Exe;
-                        break;
-                    case ("winexe"):
-                        TargetKind = Kind.WinExe;
-                        break;
-                    default:
-                        Console.WriteLine("Invalid target: \"" + targetKind + "\".");
-                        Usage();
-                        Exit(2);
-                        break;
-                }
-            }
-            // TargetPlatformDirectory -> how does cecil handle that?
-            var targetPlatform = cmd.Option("targetplatform");
-            if (targetPlatform != null)
-            {
-                int dirIndex = targetPlatform.IndexOf(',');
-                if (dirIndex != -1)
-                {
-                    TargetPlatformDirectory = targetPlatform.Substring(dirIndex + 1);
-                    TargetPlatformVersion = targetPlatform.Substring(0, dirIndex);
-                }
-                else
-                {
-                    TargetPlatformVersion = targetPlatform;
-                }
-            }
-            if (cmd.Modifier("v1"))
-                TargetPlatformVersion = "v1";
-            if (cmd.Modifier("v1.1"))
-                TargetPlatformVersion = "v1.1";
-            if (cmd.Modifier("v2"))
-                TargetPlatformVersion = "v2";
-            if (cmd.Modifier("v4"))
-                TargetPlatformVersion = "v4";
-            UnionMerge = cmd.Modifier("union");
-            var version = cmd.Option("ver");
-            if (!string.IsNullOrEmpty(version))
-                Version = new Version(version);
-            XmlDocumentation = cmd.Modifier("xmldocs");
-            NoRepackRes = cmd.Modifier("norepackres");
-            KeepOtherVersionReferences = cmd.Modifier("keepotherversionreferences");
-
-            SetSearchDirectories(cmd.Options("lib"));
-
-            // private cmdline-options:
-            Logger.LogVerbose = cmd.Modifier("verbose");
-            LineIndexation = cmd.Modifier("index");
-
-            if (string.IsNullOrEmpty(KeyFile) && DelaySign)
-                Logger.WARN("Option 'delaysign' is only valid with 'keyfile'.");
-            if (AllowMultipleAssemblyLevelAttributes && !CopyAttributes)
-                Logger.WARN("Option 'allowMultiple' is only valid with 'copyattrs'.");
-            if (!string.IsNullOrEmpty(AttributeFile) && (CopyAttributes))
-                Logger.WARN("Option 'attr' can not be used with 'copyattrs'.");
-
-            // everything that doesn't start with a '/' must be a file to merge (verify when loading the files)
-            InputAssemblies = cmd.OtherAguments;
-        }
-
-        public void SetSearchDirectories(string[] dirs)
-        {
-            foreach (var dir in dirs)
-            {
-                globalAssemblyResolver.AddSearchDirectory(dir);
-            }
-        }
-
-        private void Usage()
-        {
-            Console.WriteLine(@"IL Repack - assembly merging using Mono.Cecil 0.9.4.0 - Version " + typeof(ILRepack).Assembly.GetName().Version.ToString(2));
-            Console.WriteLine(@"Syntax: ILRepack.exe [options] /out:<path> <path_to_primary> [<other_assemblies> ...]");
-            Console.WriteLine(@" - /help              displays this usage");
-            Console.WriteLine(@" - /keyfile:<path>    specifies a keyfile to sign the output assembly");
-            Console.WriteLine(@" - /log:<logfile>     enable logging (to a file, if given) (default is disabled)");
-            Console.WriteLine(@" - /ver:M.X.Y.Z       target assembly version");
-            Console.WriteLine(@" - /union             merges types with identical names into one");
-            Console.WriteLine(@" - /ndebug            disables symbol file generation");
-            Console.WriteLine(@" - /copyattrs         copy assembly attributes (by default only the primary assembly attributes are copied)");
-            Console.WriteLine(@" - /attr:<path>       take assembly attributes from the given assembly file");
-            Console.WriteLine(@" - /allowMultiple     when copyattrs is specified, allows multiple attributes (if type allows)");
-            Console.WriteLine(@" - /target:kind       specify target assembly kind (library, exe, winexe supported, default is same as first assembly)");
-            Console.WriteLine(@" - /targetplatform:P  specify target platform (v1, v1.1, v2, v4 supported)");
-            Console.WriteLine(@" - /xmldocs           merges XML documentation as well");
-            Console.WriteLine(@" - /lib:<path>        adds the path to the search directories for referenced assemblies (can be specified multiple times)");
-            Console.WriteLine(@" - /internalize       sets all types but the ones from the first assembly 'internal'");
-            Console.WriteLine(@" - /delaysign         sets the key, but don't sign the assembly");
-            Console.WriteLine(@" - /noRepackRes       do not add the resource 'ILRepack.List with all merged assembly names");
-
-            Console.WriteLine(@" - /usefullpublickeyforreferences - NOT IMPLEMENTED");
-            Console.WriteLine(@" - /align             - NOT IMPLEMENTED");
-            Console.WriteLine(@" - /closed            - NOT IMPLEMENTED");
-
-            Console.WriteLine(@" - /allowdup:Type     allows the specified type for being duplicated in input assemblies");
-            Console.WriteLine(@" - /allowduplicateresources allows to duplicate resources in output assembly (by default they're ignored)");
-            Console.WriteLine(@" - /zeropekind        allows assemblies with Zero PeKind (but obviously only IL will get merged)");
-            Console.WriteLine(@" - /wildcards         allows (and resolves) file wildcards (e.g. *.dll) in input assemblies");
-            Console.WriteLine(@" - /parallel          use as many CPUs as possible to merge the assemblies");
-            Console.WriteLine(@" - /pause             pause execution once completed (good for debugging)");
-            Console.WriteLine(@" - /index             stores file:line debug information as type/method attributes (requires PDB)");
-            Console.WriteLine(@" - /verbose           shows more logs");
-            Console.WriteLine(@" - /out:<path>        target assembly path, symbol/config/doc files will be written here as well");
-            Console.WriteLine(@" - <path_to_primary>  primary assembly, gives the name, version to the merged one");
-            Console.WriteLine(@" - <other_assemblies> ...");
-            Console.WriteLine(@"");
-            Console.WriteLine(@"Note: for compatibility purposes, all options are case insensitive, and can be specified using '/', '-' or '--' prefix.");
-        }
-
-        private void ReadInputAssemblies()
-        {
-            MergedAssemblyFiles = InputAssemblies.SelectMany(ResolveFile).Distinct().ToList();
->>>>>>> dfe6be10
+            MergedAssemblyFiles = Options.InputAssemblies.SelectMany(ResolveFile).Distinct().ToList();
             OtherAssemblies = new List<AssemblyDefinition>();
             // TODO: this could be parallelized to gain speed
             var primary = MergedAssemblyFiles.FirstOrDefault();
             foreach (string assembly in MergedAssemblyFiles)
             {
-<<<<<<< HEAD
-                Logger.INFO("Adding assembly for merge: " + assembly);
-                try
-                {
-                    ReaderParameters rp = new ReaderParameters(ReadingMode.Immediate) { AssemblyResolver = Options.GlobalAssemblyResolver };
-                    // read PDB/MDB?
-                    if (Options.DebugInfo && (File.Exists(Path.ChangeExtension(assembly, "pdb")) || File.Exists(assembly + ".mdb")))
-                    {
-                        rp.ReadSymbols = true;
-                    }
-                    AssemblyDefinition mergeAsm;
-                    try
-                    {
-                        mergeAsm = AssemblyDefinition.ReadAssembly(assembly, rp);
-                    }
-                    catch
-                    {
-                        // cope with invalid symbol file
-                        if (rp.ReadSymbols)
-                        {
-                            rp.ReadSymbols = false;
-                            mergeAsm = AssemblyDefinition.ReadAssembly(assembly, rp);
-                            Logger.INFO("Failed to load debug information for " + assembly);
-                        }
-                        else
-                        {
-                            throw;
-                        }
-                    }
-                    if (!Options.AllowZeroPeKind && (mergeAsm.MainModule.Attributes & ModuleAttributes.ILOnly) == 0)
-                        throw new ArgumentException("Failed to load assembly with Zero PeKind: " + assembly);
-
-                    if (rp.ReadSymbols)
-                        mergedDebugInfo = true;
-                    if (PrimaryAssemblyDefinition == null)
-                    {
-                        PrimaryAssemblyDefinition = mergeAsm;
-                        PrimaryAssemblyFile = assembly;
-                    }
-                    else
-                        OtherAssemblies.Add(mergeAsm);
-                }
-                catch
-                {
-                    Logger.ERROR("Failed to load assembly " + assembly);
-                    throw;
-=======
                 var result = ReadInputAssembly(assembly, primary == assembly);
                 if (result.IsPrimary)
                 {
                     PrimaryAssemblyDefinition = result.Definition;
                     PrimaryAssemblyFile = result.Assembly;
->>>>>>> dfe6be10
                 }
                 else
                     OtherAssemblies.Add(result.Definition);
 
                 // prevent writing PDB if we haven't read any
-                DebugInfo &= result.SymbolsRead;
-            }
-<<<<<<< HEAD
-            // prevent writing PDB if we haven't read any
-            Options.DebugInfo = mergedDebugInfo;
-=======
->>>>>>> dfe6be10
+                Options.DebugInfo &= result.SymbolsRead;
+            }
 
             MergedAssemblies = new List<AssemblyDefinition>(OtherAssemblies);
             MergedAssemblies.Add(PrimaryAssemblyDefinition);
@@ -417,62 +101,12 @@
 
         private AssemblyDefinitionContainer ReadInputAssembly(string assembly, bool isPrimary)
         {
-<<<<<<< HEAD
-            Logger.INFO("Reading in Parallel");
-            MergedAssemblyFiles = Options.InputAssemblies.SelectMany(x => ResolveFile(x)).ToList();
-
-            // TODO: this could be parallelized to gain speed
-            bool mergedDebugInfo = false;
-            AssemblyDefinition[] readAsms = new AssemblyDefinition[MergedAssemblyFiles.Count];
-            int remain = MergedAssemblyFiles.Count;
-            EventWaitHandle evt = new ManualResetEvent(false);
-            for (int i = 0; i < MergedAssemblyFiles.Count; i++)
-            {
-                int idx = i;
-                string assembly = MergedAssemblyFiles[idx];
-                ThreadPool.QueueUserWorkItem((WaitCallback)((_) =>
-                {
-                    Logger.INFO("Adding assembly for merge: " + assembly);
-                    try
-                    {
-                        ReaderParameters rp = new ReaderParameters(ReadingMode.Immediate) { AssemblyResolver = Options.GlobalAssemblyResolver };
-                        // read PDB/MDB?
-                        if (Options.DebugInfo && (File.Exists(Path.ChangeExtension(assembly, "pdb")) || File.Exists(assembly + ".mdb")))
-                        {
-                            rp.ReadSymbols = true;
-                        }
-                        AssemblyDefinition mergeAsm;
-                        try
-                        {
-                            mergeAsm = AssemblyDefinition.ReadAssembly(assembly, rp);
-                        }
-                        catch
-                        {
-                            // cope with invalid symbol file
-                            if (rp.ReadSymbols)
-                            {
-                                rp.ReadSymbols = false;
-                                mergeAsm = AssemblyDefinition.ReadAssembly(assembly, rp);
-                                Logger.INFO("Failed to load debug information for " + assembly);
-                            }
-                            else
-                            {
-                                throw;
-                            }
-                        }
-                        if (!Options.AllowZeroPeKind && (mergeAsm.MainModule.Attributes & ModuleAttributes.ILOnly) == 0)
-                            throw new ArgumentException("Failed to load assembly with Zero PeKind: " + assembly);
-
-                        if (rp.ReadSymbols)
-                            mergedDebugInfo = true;
-                        readAsms[idx] = mergeAsm;
-=======
-            _logger.INFO("Adding assembly for merge: " + assembly);
+            Logger.INFO("Adding assembly for merge: " + assembly);
             try
             {
-                ReaderParameters rp = new ReaderParameters(ReadingMode.Immediate) {AssemblyResolver = globalAssemblyResolver};
+                ReaderParameters rp = new ReaderParameters(ReadingMode.Immediate) {AssemblyResolver = Options.GlobalAssemblyResolver};
                 // read PDB/MDB?
-                if (DebugInfo && (File.Exists(Path.ChangeExtension(assembly, "pdb")) || File.Exists(assembly + ".mdb")))
+                if (Options.DebugInfo && (File.Exists(Path.ChangeExtension(assembly, "pdb")) || File.Exists(assembly + ".mdb")))
                 {
                     rp.ReadSymbols = true;
                 }
@@ -488,34 +122,15 @@
                     {
                         rp.ReadSymbols = false;
                         mergeAsm = AssemblyDefinition.ReadAssembly(assembly, rp);
-                        _logger.INFO("Failed to load debug information for " + assembly);
->>>>>>> dfe6be10
+                        Logger.INFO("Failed to load debug information for " + assembly);
                     }
                     else
                     {
-<<<<<<< HEAD
-                        Logger.ERROR("Failed to load assembly " + assembly);
                         throw;
                     }
-                    finally
-                    {
-                        if (Interlocked.Decrement(ref remain) == 0)
-                            evt.Set();
-                    }
-                }));
-            }
-
-            evt.WaitOne();
-
-            // prevent writing PDB if we haven't read any
-            Options.DebugInfo = mergedDebugInfo;
-=======
-                        throw;
-                    }
-                }
-                if (!AllowZeroPeKind && (mergeAsm.MainModule.Attributes & ModuleAttributes.ILOnly) == 0)
+                }
+                if (!Options.AllowZeroPeKind && (mergeAsm.MainModule.Attributes & ModuleAttributes.ILOnly) == 0)
                     throw new ArgumentException("Failed to load assembly with Zero PeKind: " + assembly);
->>>>>>> dfe6be10
 
                 return new AssemblyDefinitionContainer
                 {
@@ -527,7 +142,7 @@
             }
             catch
             {
-                _logger.ERROR("Failed to load assembly " + assembly);
+                Logger.ERROR("Failed to load assembly " + assembly);
                 throw;
             }
         }
@@ -601,25 +216,11 @@
         public void Repack()
         {
             reflectionHelper = new ReflectionHelper(this);
-<<<<<<< HEAD
             Options.ParseProperties();
-            // Read input assemblies only after all properties are set.
-            if (Options.Parallel)
-                ReadInputAssembliesParallel();
-            else
-                ReadInputAssemblies();
-            Options.GlobalAssemblyResolver.RegisterAssemblies(MergedAssemblies);
-            var asmNames = Options.KeepOtherVersionReferences ?
-              MergedAssemblies.Select(x => x.FullName) :
-              MergedAssemblies.Select(x => x.Name.Name);
-=======
-            Logger.InitializeLogFile();
-            ParseProperties();
 
             // Read input assemblies only after all properties are set.
             ReadInputAssemblies();
-            globalAssemblyResolver.RegisterAssemblies(MergedAssemblies);
->>>>>>> dfe6be10
+            Options.GlobalAssemblyResolver.RegisterAssemblies(MergedAssemblies);
 
             platformFixer = new PlatformFixer(PrimaryAssemblyMainModule.Runtime);
             mappingHandler = new MappingHandler();
@@ -729,22 +330,14 @@
                 }
             }
 
-<<<<<<< HEAD
-            Logger.INFO("Writing output assembly to disk");
-=======
->>>>>>> dfe6be10
             var parameters = new WriterParameters();
             if ((snkp != null) && !Options.DelaySign)
                 parameters.StrongNameKeyPair = snkp;
             // write PDB/MDB?
             if (Options.DebugInfo)
                 parameters.WriteSymbols = true;
-<<<<<<< HEAD
             TargetAssemblyDefinition.Write(Options.OutputFile, parameters);
-=======
-            TargetAssemblyDefinition.Write(OutputFile, parameters);
             Logger.INFO("Writing output assembly to disk");
->>>>>>> dfe6be10
             // If this is an executable and we are on linux/osx we should copy file permissions from
             // the primary assembly
             if (Environment.OSVersion.Platform == PlatformID.MacOSX || Environment.OSVersion.Platform == PlatformID.Unix)
@@ -1349,143 +942,6 @@
             var others = nt.Properties.Where(x => x.Name == prop.Name).ToList();
             if (others.Any())
             {
-<<<<<<< HEAD
-                Logger.WARN("Method '" + methodDefinition.FullName + "' not found in merged type '" + nt.FullName + "'");
-            }
-            return ret;
-        }
-
-        private void CopyCustomAttributes(Collection<CustomAttribute> input, Collection<CustomAttribute> output, IGenericParameterProvider context)
-        {
-            CopyCustomAttributes(input, output, true, context);
-        }
-
-        private CustomAttribute Copy(CustomAttribute ca, IGenericParameterProvider context)
-        {
-            CustomAttribute newCa = new CustomAttribute(Import(ca.Constructor));
-            foreach (var arg in ca.ConstructorArguments)
-                newCa.ConstructorArguments.Add(Copy(arg, context));
-            foreach (var arg in ca.Fields)
-                newCa.Fields.Add(Copy(arg, context));
-            foreach (var arg in ca.Properties)
-                newCa.Properties.Add(Copy(arg, context));
-            return newCa;
-        }
-
-        private void CopyCustomAttributes(Collection<CustomAttribute> input, Collection<CustomAttribute> output, bool allowMultiple, IGenericParameterProvider context)
-        {
-            foreach (CustomAttribute ca in input)
-            {
-                var caType = ca.AttributeType;
-                var similarAttributes = output.Where(attr => reflectionHelper.AreSame(attr.AttributeType, caType)).ToList();
-                if (similarAttributes.Count != 0)
-                {
-                    if (!allowMultiple)
-                        continue;
-                    if (!CustomAttributeTypeAllowsMultiple(caType))
-                        continue;
-                    if (similarAttributes.Any(x =>
-                            reflectionHelper.AreSame(x.ConstructorArguments, ca.ConstructorArguments) &&
-                            reflectionHelper.AreSame(x.Fields, ca.Fields) &&
-                            reflectionHelper.AreSame(x.Properties, ca.Properties)
-                        ))
-                        continue;
-                }
-                output.Add(Copy(ca, context));
-            }
-        }
-
-        private bool CustomAttributeTypeAllowsMultiple(TypeReference type)
-        {
-            if (type.FullName == "IKVM.Attributes.JavaModuleAttribute" || type.FullName == "IKVM.Attributes.PackageListAttribute")
-            {
-                // IKVM module attributes, although they don't allow multiple, IKVM supports the attribute being specified multiple times
-                return true;
-            }
-            TypeDefinition typeDef = type.Resolve();
-            if (typeDef != null)
-            {
-                var ca = typeDef.CustomAttributes.FirstOrDefault(x => x.AttributeType.FullName == "System.AttributeUsageAttribute");
-                if (ca != null)
-                {
-                    var prop = ca.Properties.FirstOrDefault(y => y.Name == "AllowMultiple");
-                    if (prop.Argument.Value is bool)
-                    {
-                        return (bool)prop.Argument.Value;
-                    }
-                }
-            }
-            // default is false
-            return false;
-        }
-
-        private void CopyTypeReferences(Collection<TypeReference> input, Collection<TypeReference> output, IGenericParameterProvider context)
-        {
-            foreach (TypeReference ta in input)
-            {
-                output.Add(Import(ta, context));
-            }
-        }
-
-        public TypeDefinition GetMergedTypeFromTypeRef(TypeReference reference)
-        {
-            return mappingHandler.GetRemappedType(reference);
-        }
-
-        private TypeReference Import(TypeReference reference, IGenericParameterProvider context)
-        {
-            TypeDefinition type = GetMergedTypeFromTypeRef(reference);
-            if (type != null)
-                return type;
-
-            reference = platformFixer.FixPlatformVersion(reference);
-            try
-            {
-                if (context == null)
-                {
-                    // we come here when importing types used for assembly-level custom attributes
-                    return TargetAssemblyMainModule.Import(reference);
-                }
-                return TargetAssemblyMainModule.Import(reference, context);
-            }
-            catch (ArgumentOutOfRangeException) // working around a bug in Cecil
-            {
-                Logger.ERROR ("Problem adding reference: " + reference.FullName);
-                throw;
-            }
-        }
-
-        private FieldReference Import(FieldReference reference, IGenericParameterProvider context)
-        {
-            FieldReference importReference = platformFixer.FixPlatformVersion(reference);
-
-            return TargetAssemblyMainModule.Import(importReference, context);
-        }
-
-        private MethodReference Import(MethodReference reference)
-        {
-            MethodReference importReference = platformFixer.FixPlatformVersion(reference);
-            return TargetAssemblyMainModule.Import(importReference);
-        }
-
-        private MethodReference Import(MethodReference reference, IGenericParameterProvider context)
-        {
-            // If this is a Method/TypeDefinition, it will be corrected to a definition again later
-
-            MethodReference importReference = platformFixer.FixPlatformVersion(reference);
-
-            return TargetAssemblyMainModule.Import(importReference, context);
-
-        }
-
-        private void CloneTo(PropertyDefinition prop, TypeDefinition nt, Collection<PropertyDefinition> col)
-        {
-            // ignore duplicate property
-            var others = nt.Properties.Where(x => x.Name == prop.Name).ToList();
-            if (others.Any())
-            {
-=======
->>>>>>> dfe6be10
                 bool skip = false;
                 if (!IsIndexer(prop) || !IsIndexer(others.First()))
                 {
@@ -1828,8 +1284,6 @@
             Copy(input, output, (gp, ngp) => CopyCustomAttributes(gp.CustomAttributes, ngp.CustomAttributes, nt));
         }
 
-
-
         private MethodDefinition FindMethodInNewType(TypeDefinition nt, MethodDefinition methodDefinition)
         {
             var ret = reflectionHelper.FindMethodDefinitionInType(nt, methodDefinition);
@@ -2126,18 +1580,6 @@
             return mappingHandler.GetExportedRemappedType(type) ?? type;
         }
 
-        private void AllowDuplicateType(string typeName)
-        {
-            if (typeName.EndsWith(".*"))
-            {
-                allowedDuplicateNameSpaces.Add(typeName.Substring(0, typeName.Length - 2));
-            }
-            else
-            {
-                allowedDuplicateTypes[typeName] = typeName;
-            }
-        }
-
         private bool DuplicateTypeAllowed(TypeDefinition type)
         {
             string fullName = type.FullName;
